--- conflicted
+++ resolved
@@ -42,15 +42,13 @@
  * Note that `email_verified == not email_verification_required`.
  * A data migration will be necessary.
 
-<<<<<<< HEAD
 ## v8.1.2 (Upcoming) (Backport of v12.0.1)
 
 * Ensure new and old passwords differ when changing password.
-=======
+
 ## v8.1.1 (Partial backport of fefdf6a from v11)
 
 * Bugfix: Don't show "passwords do not match" when the first password is invalid.
->>>>>>> f9db6974
 
 ## v8.1.0
 
