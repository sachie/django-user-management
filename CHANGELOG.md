<<<<<<< HEAD
## v8.2.0

**This release backports a specific change from v14.0.0**

* Clarify error message when your old and new passwords match, you will need to update translations.

## v8.1.2

**This release backports a specific change from v12.0.1**
=======
## v8.2.0 (upcoming)

* Backport an improvement for dual password field validation that displays the error next to the `password2` field.

## v8.1.2 (Backport of v12.0.1)
>>>>>>> c3acf0cc

* Ensure new and old passwords differ when changing password.

## v8.1.1

**This release partially backports commit fefdf6a from v11.0.0**

* Bugfix: Don't show "passwords do not match" when the first password is invalid.

## v8.1.0

* Add docstrings for views.

Docstrings will be displayed in `django-rest-framework` browsable API.

## v8.0.1

* Fix translation for notifications.

## v8.0.0

* Use `incuna-pigeon` for notifications.

## v7.0.1

* Fix `UserChangeForm` admin form `fields` to only include fields used in `UserAdmin.fieldsets`.

## v7.0.0

* Add `delete` to `ProfileDetail` view

### Notes

* When an object is referencing the user model with a foreign key it is possible
to define the behavior with `on_delete`.

see https://docs.djangoproject.com/en/1.7/ref/models/fields/#django.db.models.ForeignKey.on_delete

## v6.0.0

* Raise an error when user is not active at login

## v5.0.0

* Return 400 instead of 401 when `uidb64` or `token` is expired or not valid.

## v4.2.0

* Return `AuthenticationFailed` `401` instead of `404` `NotFound` for not valid
`uidb64` and `token`

## v4.1.0

* Add `ResendConfirmationEmail` view.

## v4.0.1

* Remove calculation in translatable string

## v4.0.0

* Enforce complex passwords

## v3.5.3

* Get user by natural key in `ValidateEmailMixin`.

## v3.5.2

* Get user by natural key in `PasswordResetEmail`.

## v3.5.1

* Add timezone support: projects with `USE_TZ=True` will now work correctly

## v3.5.0

* Split `BasicUserFieldsMixin` and `VerifyEmailMixin` into mixins.

## v3.4.0

* Auth tokens offer expiration functionality.

## v3.3.0

* Add custom Sentry logging class to disallow sensitive data being logged by Sentry client.

## v3.2.0

* Add `UsernameLoginRateThrottle` to throttle users based on their username.
* `GetToken` throttle extended with `UsernameLoginRateThrottle`.

## v3.1.0

* Allow POST to avatar views.
* Allow authentication with `token` as a form field on avatar views.
* Replace `django-inmemorystorage==0.1.1` with `dj-inmemorystorage==1.2.0` in tests.

## v3.0.1

* `GetToken` throttles `POST` requests only.

## v3.0.0

**Backwards incompatible** due to required authentication when using `ProfileAvatar`

* `PasswordResetEmail` now only throttled on `POST` requests.
* Added `DELETE` method to `ProfileAvatar`.
* `ProfileAvatar` now requires authentication.

## v2.1.1

* Add missing plaintext account validation email
* Add missing `/` to html account validation email

## v2.1.0

* Update `create_user` to set last_login with a default.

 **Note: this change has been done for the upcoming version django > 1.7.0.**
 `User.last_login` default is removed from django > 1.7.0. For existing
 project using `django-user-management` project migrations would be run
 after `django.contrib.auth` migrations. The project migrations will cancel
 `last_login` `IS NULL`.

## v2.0.0

**Backwards incompatible** due to incuna-mail update

* Update VerifyEmailMixin.send_validation_email to send a multipart email by default
* Allow overriding the verification email's subject and django templates
* Update incuna-mail to v2.0.0

## v1.2.2

* Fix bug where VerifyUserAdmin.get_fieldsets is called twice

## v1.2.1

* Bump required version of `incuna-mail` in order to fix circular import.

## v1.2.0

* Protect auth login and password reset views against throttling.

## v1.1.4

* Add email field to PasswordResetEmail response to OPTIONS request

## v1.1.3

* Fix error in OneTimeUseAPIMixin that made it 500 with bad urls

## v1.1.2

* Add hooks to PasswordResetEmail view to allow easier subclassing

## v1.1.1

* Improve UserFactory to deal with passwords neatly.

## v1.1.0

* Add CaseInsensitiveEmailBackend authentication backend
* Consistently convert email addresses to lower-case

## v1.0.0

* Move sending of verification emails into UserRegister view from VerifyEmailMixin.
* Add delete method to GetToken view.
* Return HTTP_201_CREATED and ok message from VerifyAccountView.

## v0.2.0

* Move `avatar` code to self-contained app so it does not break
  when extra dependencies are not installed.

  **Note: this is backward incompatible release.**
  Avatar related code should now be imported from `api.avatar` namespace
  instead of previous `api` namespace. An example `ProfileAvatar` class view
  lives now at `user_management.api.avatar.views.ProfileAvatar`
  (not `user_management.api.views.ProfileAvatar`).

## v0.1.0

* Bump required version of incuna_mail to 0.2

## v0.0.9

* Add labels to password serializers' fields.

## v0.0.8

* Add user avatar model mixin, serializer and endpoint.
  **Requires djangorestframework>=2.3.13.**

## v0.0.7

* Ensure all urls accept a trailing slash.

## v0.0.6

* Separate user detail / list urls from (my) profile.
* Rename views to not end View.
* Make users views hyperlinked.
* Add `user_management_api` namesapce to api urls. Include with
  `include('user_management.api.urls', namespace='something', app_name='user_management_api')`


## v0.0.5

* Add admin forms and simple UserAdmin
* Add VerifyUserAdmin
* Order UserAdmin by name, not email
* Use python 2 compatible super

## v0.0.4

* Added users list
* Added urls and url tests

## v0.0.3

* Add wheel support

## v0.0.2

* Rename users template dir to user_management
* Rename UserSerializer to RegistrationSerializer
* Check new superusers are active by default
* Make User model abstract.
* Convert abstract models to mixins.
* Reorganise app into models and api modules.
* Separate verify_email_urls.
* Use self.normalize_email
* Better duplicate email test.
* Add .travis.yml
* Add Python 2.7 compatibility<|MERGE_RESOLUTION|>--- conflicted
+++ resolved
@@ -1,20 +1,14 @@
-<<<<<<< HEAD
+
 ## v8.2.0
 
 **This release backports a specific change from v14.0.0**
 
-* Clarify error message when your old and new passwords match, you will need to update translations.
+* Clarify error message when your old and new passwords match; you will need to update translations.
+* Also backport an improvement for dual password field validation that displays the error next to the `password2` field.
 
 ## v8.1.2
 
 **This release backports a specific change from v12.0.1**
-=======
-## v8.2.0 (upcoming)
-
-* Backport an improvement for dual password field validation that displays the error next to the `password2` field.
-
-## v8.1.2 (Backport of v12.0.1)
->>>>>>> c3acf0cc
 
 * Ensure new and old passwords differ when changing password.
 
