from setuptools import find_packages, setup


version = '6.0.0'


install_requires = (
<<<<<<< HEAD
    'djangorestframework>=3.0.5,<3.1',
    'incuna_mail>=2.0.0,<3',
=======
    'djangorestframework>=2.4.4,<3',
    'incuna_mail>=2.0.0,<4.0.0',
>>>>>>> ebf44268
)

extras_require = {
    'avatar': [
        'django-imagekit>=3.2',
    ],
    'utils': [
        'raven>=5.1.1',
    ],
}

setup(
    name='django-user-management',
    packages=find_packages(),
    include_package_data=True,
    version=version,
    description='User management model mixins and api views.',
    long_description='',
    keywords='django rest framework user management api',
    author='Incuna',
    author_email='admin@incuna.com',
    url='https://github.com/incuna/django-user-management/',
    install_requires=install_requires,
    extras_require=extras_require,
    zip_safe=False,
    license='BSD',
    classifiers=[
        'Development Status :: 5 - Production/Stable',
        'Environment :: Web Environment',
        'Framework :: Django',
        'Intended Audience :: Developers',
        'License :: OSI Approved :: BSD License',
        'Programming Language :: Python :: 2',
        'Programming Language :: Python :: 2.7',
        'Programming Language :: Python :: 3',
        'Programming Language :: Python :: 3.3',
        'Programming Language :: Python :: 3.4',
        'Topic :: Software Development',
        'Topic :: Utilities',
    ],
)<|MERGE_RESOLUTION|>--- conflicted
+++ resolved
@@ -5,13 +5,8 @@
 
 
 install_requires = (
-<<<<<<< HEAD
     'djangorestframework>=3.0.5,<3.1',
-    'incuna_mail>=2.0.0,<3',
-=======
-    'djangorestframework>=2.4.4,<3',
     'incuna_mail>=2.0.0,<4.0.0',
->>>>>>> ebf44268
 )
 
 extras_require = {
